--- conflicted
+++ resolved
@@ -1,34 +1,18 @@
 import { useState } from 'react'
 import CompanySearchCard from './CompanySearchCard'
-<<<<<<< HEAD
 import CompetitorDiscoveryChat from './CompetitorDiscoveryChat'
 import Footer from './Footer'
-=======
-import AnalysisModeToggle, { AnalysisMode } from './AnalysisModeToggle'
->>>>>>> ca36993f
 import { Badge } from './ui/badge'
 import { Button } from './ui/button'
 import { Search, Compass, BarChart3 } from 'lucide-react'
 
 interface LandingPageProps {
-<<<<<<< HEAD
   onAnalyze: (opts: { company: string; url?: string; section: string }) => void
   onCompare: () => void
 }
 
 export default function LandingPage({ onAnalyze, onCompare }: LandingPageProps) {
   const [mode, setMode] = useState<'analyze' | 'discover'>('analyze')
-=======
-  onAnalyze: (opts: { company: string; url?: string; section: string; analysisMode?: AnalysisMode }) => void
-}
-
-export default function LandingPage({ onAnalyze }: LandingPageProps) {
-  const [analysisMode, setAnalysisMode] = useState<AnalysisMode>('simple')
-
-  const handleAnalyze = (opts: { company: string; url?: string; section: string }) => {
-    onAnalyze({ ...opts, analysisMode })
-  }
->>>>>>> ca36993f
 
   return (
     <div 
@@ -152,22 +136,6 @@
               <span style={{ color: '#facc15' }}>AI Agents</span>
             </h1>
 
-<<<<<<< HEAD
-=======
-            {/* Analysis Mode Toggle */}
-            <div className="mb-6 flex justify-center">
-              <AnalysisModeToggle 
-                mode={analysisMode} 
-                onChange={setAnalysisMode}
-              />
-            </div>
-
-            {/* Search Card */}
-            <div className="mb-8">
-              <CompanySearchCard onAnalyze={handleAnalyze} />
-            </div>
-
->>>>>>> ca36993f
             {/* Muted Subtitle */}
             <p 
               className="text-xl mb-8 max-w-2xl mx-auto"
