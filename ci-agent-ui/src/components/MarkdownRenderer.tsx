import ReactMarkdown from "react-markdown";
import remarkGfm from "remark-gfm";
import { cn } from "@/lib/utils";

interface MarkdownRendererProps {
  content: string;
  className?: string;
}

export default function MarkdownRenderer({
  content,
  className,
}: MarkdownRendererProps) {
  return (
    <div className={cn("markdown-content", className)}>
      <ReactMarkdown
        remarkPlugins={[remarkGfm]}
        components={{
          // Custom heading rendering with better spacing for dark theme
          h1: ({ children, ...props }) => (
<<<<<<< HEAD
            <h1 className="text-2xl font-bold mb-4 mt-6 border-b pb-2" style={{ color: '#f9f9f9', borderColor: '#374151' }} {...props}>
=======
            <h1
              className="text-2xl font-bold mb-4 mt-6 border-b pb-2"
              style={{
                color: "#f9f9f9",
                fontFamily: "Inter, sans-serif",
                borderColor: "#262626",
              }}
              {...props}
            >
>>>>>>> ca36993f
              {children}
            </h1>
          ),
          h2: ({ children, ...props }) => (
<<<<<<< HEAD
            <h2 className="text-xl font-semibold mb-3 mt-5" style={{ color: '#f9f9f9' }} {...props}>
=======
            <h2
              className="text-xl font-semibold mb-3 mt-5"
              style={{
                color: "#f9f9f9",
                fontFamily: "Inter, sans-serif",
              }}
              {...props}
            >
>>>>>>> ca36993f
              {children}
            </h2>
          ),
          h3: ({ children, ...props }) => (
<<<<<<< HEAD
            <h3 className="text-lg font-semibold mb-2 mt-4" style={{ color: '#f9f9f9' }} {...props}>
=======
            <h3
              className="text-lg font-semibold mb-2 mt-4"
              style={{
                color: "#f9f9f9",
                fontFamily: "Inter, sans-serif",
              }}
              {...props}
            >
>>>>>>> ca36993f
              {children}
            </h3>
          ),
          h4: ({ children, ...props }) => (
<<<<<<< HEAD
            <h4 className="text-base font-semibold mb-2 mt-3" style={{ color: '#f9f9f9' }} {...props}>
              {children}
            </h4>
          ),
          
          // Enhanced paragraph rendering for dark theme
          p: ({ children, ...props }) => (
            <p className="leading-7 mb-4" style={{ color: '#D1D5DB' }} {...props}>
              {children}
            </p>
          ),
          
          // Enhanced list rendering for dark theme
=======
            <h4
              className="text-base font-semibold mb-2 mt-3"
              style={{
                color: "#f9f9f9",
                fontFamily: "Inter, sans-serif",
              }}
              {...props}
            >
              {children}
            </h4>
          ),

          // Enhanced paragraph rendering
          p: ({ children, ...props }) => (
            <p
              className="leading-7 mb-4"
              style={{
                color: "#f9f9f9",
                fontFamily: "Inter, sans-serif",
              }}
              {...props}
            >
              {children}
            </p>
          ),

          // Enhanced list rendering
>>>>>>> ca36993f
          ul: ({ children, ...props }) => (
            <ul
              className="list-disc list-outside ml-6 my-4 space-y-1"
              {...props}
            >
              {children}
            </ul>
          ),
          ol: ({ children, ...props }) => (
            <ol
              className="list-decimal list-outside ml-6 my-4 space-y-1"
              {...props}
            >
              {children}
            </ol>
          ),
          li: ({ children, ...props }) => (
<<<<<<< HEAD
            <li style={{ color: '#D1D5DB' }} {...props}>
              {children}
            </li>
          ),
          
          // Enhanced code rendering for dark theme
=======
            <li
              style={{
                color: "#f9f9f9",
                fontFamily: "Inter, sans-serif",
              }}
              {...props}
            >
              {children}
            </li>
          ),

          // Enhanced code rendering
>>>>>>> ca36993f
          code: ({ children, className, ...props }) => {
            const isInline = !className;
            if (isInline) {
              return (
<<<<<<< HEAD
                <code 
                  className="px-1.5 py-0.5 rounded text-sm font-mono" 
                  style={{ backgroundColor: '#374151', color: '#FACC15' }}
=======
                <code
                  className="bg-gray-100 text-gray-800 px-1.5 py-0.5 rounded text-sm font-mono"
>>>>>>> ca36993f
                  {...props}
                >
                  {children}
                </code>
              );
            }
            return (
              <code className={className} {...props}>
                {children}
              </code>
            );
          },

          pre: ({ children, ...props }) => (
<<<<<<< HEAD
            <pre className="p-4 rounded-lg overflow-x-auto my-4" style={{ backgroundColor: '#111827', color: '#D1D5DB' }} {...props}>
              {children}
            </pre>
          ),
          
          // Enhanced blockquote rendering for dark theme
          blockquote: ({ children, ...props }) => (
            <blockquote 
              className="border-l-4 pl-4 py-2 my-4 italic" 
              style={{ borderColor: '#60A5FA', color: '#9CA3AF', backgroundColor: '#1F2937' }}
=======
            <pre
              className="bg-gray-900 text-gray-100 p-4 rounded-lg overflow-x-auto my-4"
              {...props}
            >
              {children}
            </pre>
          ),

          // Enhanced blockquote rendering
          blockquote: ({ children, ...props }) => (
            <blockquote
              className="border-l-4 border-blue-300 pl-4 py-2 my-4 italic text-gray-600 bg-blue-50"
>>>>>>> ca36993f
              {...props}
            >
              {children}
            </blockquote>
          ),
<<<<<<< HEAD
          
          // Enhanced table rendering for dark theme
          table: ({ children, ...props }) => (
            <div className="overflow-x-auto my-4">
              <table className="min-w-full border-collapse border" style={{ borderColor: '#374151' }} {...props}>
=======

          // Enhanced table rendering
          table: ({ children, ...props }) => (
            <div className="overflow-x-auto my-4">
              <table
                className="min-w-full border-collapse border border-gray-300"
                {...props}
              >
>>>>>>> ca36993f
                {children}
              </table>
            </div>
          ),
          th: ({ children, ...props }) => (
<<<<<<< HEAD
            <th 
              className="border px-4 py-2 text-left font-semibold" 
              style={{ borderColor: '#374151', backgroundColor: '#1F2937', color: '#f9f9f9' }}
=======
            <th
              className="border border-gray-300 bg-gray-50 px-4 py-2 text-left font-semibold text-gray-900"
>>>>>>> ca36993f
              {...props}
            >
              {children}
            </th>
          ),
          td: ({ children, ...props }) => (
<<<<<<< HEAD
            <td 
              className="border px-4 py-2" 
              style={{ borderColor: '#374151', color: '#D1D5DB' }}
=======
            <td
              className="border border-gray-300 px-4 py-2 text-gray-700"
>>>>>>> ca36993f
              {...props}
            >
              {children}
            </td>
          ),
<<<<<<< HEAD
          
          // Enhanced link rendering for dark theme
=======

          // Enhanced link rendering
>>>>>>> ca36993f
          a: ({ children, href, ...props }) => (
            <a
              href={href}
              className="underline transition-colors"
<<<<<<< HEAD
              style={{ color: '#60A5FA' }}
              target={href?.startsWith('http') ? '_blank' : undefined}
              rel={href?.startsWith('http') ? 'noopener noreferrer' : undefined}
=======
              style={{
                color: "#facc15",
                fontFamily: "Inter, sans-serif",
              }}
              target={href?.startsWith("http") ? "_blank" : undefined}
              rel={href?.startsWith("http") ? "noopener noreferrer" : undefined}
>>>>>>> ca36993f
              {...props}
            >
              {children}
            </a>
          ),
<<<<<<< HEAD
          
          // Enhanced strong/bold rendering for dark theme
          strong: ({ children, ...props }) => (
            <strong className="font-semibold" style={{ color: '#f9f9f9' }} {...props}>
              {children}
            </strong>
          ),
          
          // Enhanced emphasis/italic rendering for dark theme
          em: ({ children, ...props }) => (
            <em className="italic" style={{ color: '#E5E7EB' }} {...props}>
              {children}
            </em>
          ),
          
          // HR rendering for dark theme
          hr: ({ ...props }) => (
            <hr className="border-0 border-t my-8" style={{ borderColor: '#374151' }} {...props} />
=======

          // Enhanced strong/bold rendering
          strong: ({ children, ...props }) => (
            <strong
              className="font-semibold"
              style={{
                color: "#f9f9f9",
                fontFamily: "Inter, sans-serif",
              }}
              {...props}
            >
              {children}
            </strong>
          ),

          // Enhanced emphasis/italic rendering
          em: ({ children, ...props }) => (
            <em
              className="italic"
              style={{
                color: "#f9f9f9",
                fontFamily: "Inter, sans-serif",
              }}
              {...props}
            >
              {children}
            </em>
          ),

          // HR rendering
          hr: ({ ...props }) => (
            <hr
              className="border-0 border-t my-8"
              style={{ borderColor: "#262626" }}
              {...props}
            />
>>>>>>> ca36993f
          ),
        }}
      >
        {content}
      </ReactMarkdown>
    </div>
  );
}<|MERGE_RESOLUTION|>--- conflicted
+++ resolved
@@ -18,56 +18,21 @@
         components={{
           // Custom heading rendering with better spacing for dark theme
           h1: ({ children, ...props }) => (
-<<<<<<< HEAD
             <h1 className="text-2xl font-bold mb-4 mt-6 border-b pb-2" style={{ color: '#f9f9f9', borderColor: '#374151' }} {...props}>
-=======
-            <h1
-              className="text-2xl font-bold mb-4 mt-6 border-b pb-2"
-              style={{
-                color: "#f9f9f9",
-                fontFamily: "Inter, sans-serif",
-                borderColor: "#262626",
-              }}
-              {...props}
-            >
->>>>>>> ca36993f
               {children}
             </h1>
           ),
           h2: ({ children, ...props }) => (
-<<<<<<< HEAD
             <h2 className="text-xl font-semibold mb-3 mt-5" style={{ color: '#f9f9f9' }} {...props}>
-=======
-            <h2
-              className="text-xl font-semibold mb-3 mt-5"
-              style={{
-                color: "#f9f9f9",
-                fontFamily: "Inter, sans-serif",
-              }}
-              {...props}
-            >
->>>>>>> ca36993f
               {children}
             </h2>
           ),
           h3: ({ children, ...props }) => (
-<<<<<<< HEAD
             <h3 className="text-lg font-semibold mb-2 mt-4" style={{ color: '#f9f9f9' }} {...props}>
-=======
-            <h3
-              className="text-lg font-semibold mb-2 mt-4"
-              style={{
-                color: "#f9f9f9",
-                fontFamily: "Inter, sans-serif",
-              }}
-              {...props}
-            >
->>>>>>> ca36993f
               {children}
             </h3>
           ),
           h4: ({ children, ...props }) => (
-<<<<<<< HEAD
             <h4 className="text-base font-semibold mb-2 mt-3" style={{ color: '#f9f9f9' }} {...props}>
               {children}
             </h4>
@@ -81,35 +46,6 @@
           ),
           
           // Enhanced list rendering for dark theme
-=======
-            <h4
-              className="text-base font-semibold mb-2 mt-3"
-              style={{
-                color: "#f9f9f9",
-                fontFamily: "Inter, sans-serif",
-              }}
-              {...props}
-            >
-              {children}
-            </h4>
-          ),
-
-          // Enhanced paragraph rendering
-          p: ({ children, ...props }) => (
-            <p
-              className="leading-7 mb-4"
-              style={{
-                color: "#f9f9f9",
-                fontFamily: "Inter, sans-serif",
-              }}
-              {...props}
-            >
-              {children}
-            </p>
-          ),
-
-          // Enhanced list rendering
->>>>>>> ca36993f
           ul: ({ children, ...props }) => (
             <ul
               className="list-disc list-outside ml-6 my-4 space-y-1"
@@ -127,39 +63,19 @@
             </ol>
           ),
           li: ({ children, ...props }) => (
-<<<<<<< HEAD
             <li style={{ color: '#D1D5DB' }} {...props}>
               {children}
             </li>
           ),
           
           // Enhanced code rendering for dark theme
-=======
-            <li
-              style={{
-                color: "#f9f9f9",
-                fontFamily: "Inter, sans-serif",
-              }}
-              {...props}
-            >
-              {children}
-            </li>
-          ),
-
-          // Enhanced code rendering
->>>>>>> ca36993f
           code: ({ children, className, ...props }) => {
             const isInline = !className;
             if (isInline) {
               return (
-<<<<<<< HEAD
                 <code 
                   className="px-1.5 py-0.5 rounded text-sm font-mono" 
                   style={{ backgroundColor: '#374151', color: '#FACC15' }}
-=======
-                <code
-                  className="bg-gray-100 text-gray-800 px-1.5 py-0.5 rounded text-sm font-mono"
->>>>>>> ca36993f
                   {...props}
                 >
                   {children}
@@ -174,7 +90,6 @@
           },
 
           pre: ({ children, ...props }) => (
-<<<<<<< HEAD
             <pre className="p-4 rounded-lg overflow-x-auto my-4" style={{ backgroundColor: '#111827', color: '#D1D5DB' }} {...props}>
               {children}
             </pre>
@@ -185,102 +100,52 @@
             <blockquote 
               className="border-l-4 pl-4 py-2 my-4 italic" 
               style={{ borderColor: '#60A5FA', color: '#9CA3AF', backgroundColor: '#1F2937' }}
-=======
-            <pre
-              className="bg-gray-900 text-gray-100 p-4 rounded-lg overflow-x-auto my-4"
-              {...props}
-            >
-              {children}
-            </pre>
-          ),
-
-          // Enhanced blockquote rendering
-          blockquote: ({ children, ...props }) => (
-            <blockquote
-              className="border-l-4 border-blue-300 pl-4 py-2 my-4 italic text-gray-600 bg-blue-50"
->>>>>>> ca36993f
               {...props}
             >
               {children}
             </blockquote>
           ),
-<<<<<<< HEAD
           
           // Enhanced table rendering for dark theme
           table: ({ children, ...props }) => (
             <div className="overflow-x-auto my-4">
               <table className="min-w-full border-collapse border" style={{ borderColor: '#374151' }} {...props}>
-=======
-
-          // Enhanced table rendering
-          table: ({ children, ...props }) => (
-            <div className="overflow-x-auto my-4">
-              <table
-                className="min-w-full border-collapse border border-gray-300"
-                {...props}
-              >
->>>>>>> ca36993f
                 {children}
               </table>
             </div>
           ),
           th: ({ children, ...props }) => (
-<<<<<<< HEAD
             <th 
               className="border px-4 py-2 text-left font-semibold" 
               style={{ borderColor: '#374151', backgroundColor: '#1F2937', color: '#f9f9f9' }}
-=======
-            <th
-              className="border border-gray-300 bg-gray-50 px-4 py-2 text-left font-semibold text-gray-900"
->>>>>>> ca36993f
               {...props}
             >
               {children}
             </th>
           ),
           td: ({ children, ...props }) => (
-<<<<<<< HEAD
             <td 
               className="border px-4 py-2" 
               style={{ borderColor: '#374151', color: '#D1D5DB' }}
-=======
-            <td
-              className="border border-gray-300 px-4 py-2 text-gray-700"
->>>>>>> ca36993f
               {...props}
             >
               {children}
             </td>
           ),
-<<<<<<< HEAD
           
           // Enhanced link rendering for dark theme
-=======
-
-          // Enhanced link rendering
->>>>>>> ca36993f
           a: ({ children, href, ...props }) => (
             <a
               href={href}
               className="underline transition-colors"
-<<<<<<< HEAD
               style={{ color: '#60A5FA' }}
               target={href?.startsWith('http') ? '_blank' : undefined}
               rel={href?.startsWith('http') ? 'noopener noreferrer' : undefined}
-=======
-              style={{
-                color: "#facc15",
-                fontFamily: "Inter, sans-serif",
-              }}
-              target={href?.startsWith("http") ? "_blank" : undefined}
-              rel={href?.startsWith("http") ? "noopener noreferrer" : undefined}
->>>>>>> ca36993f
               {...props}
             >
               {children}
             </a>
           ),
-<<<<<<< HEAD
           
           // Enhanced strong/bold rendering for dark theme
           strong: ({ children, ...props }) => (
@@ -299,44 +164,6 @@
           // HR rendering for dark theme
           hr: ({ ...props }) => (
             <hr className="border-0 border-t my-8" style={{ borderColor: '#374151' }} {...props} />
-=======
-
-          // Enhanced strong/bold rendering
-          strong: ({ children, ...props }) => (
-            <strong
-              className="font-semibold"
-              style={{
-                color: "#f9f9f9",
-                fontFamily: "Inter, sans-serif",
-              }}
-              {...props}
-            >
-              {children}
-            </strong>
-          ),
-
-          // Enhanced emphasis/italic rendering
-          em: ({ children, ...props }) => (
-            <em
-              className="italic"
-              style={{
-                color: "#f9f9f9",
-                fontFamily: "Inter, sans-serif",
-              }}
-              {...props}
-            >
-              {children}
-            </em>
-          ),
-
-          // HR rendering
-          hr: ({ ...props }) => (
-            <hr
-              className="border-0 border-t my-8"
-              style={{ borderColor: "#262626" }}
-              {...props}
-            />
->>>>>>> ca36993f
           ),
         }}
       >
