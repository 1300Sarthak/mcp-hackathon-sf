<<<<<<< HEAD
import { useState, useEffect } from 'react'
import { useForm } from 'react-hook-form'
import { zodResolver } from '@hookform/resolvers/zod'
import * as z from 'zod'
import { Button } from '@/components/ui/button'
import { Input } from '@/components/ui/input'
import { Card, CardContent } from '@/components/ui/card'
import { Badge } from '@/components/ui/badge'
import { Alert, AlertDescription } from '@/components/ui/alert'
import { 
  Form, 
  FormField
} from '@/components/ui/form'
import { Select, SelectContent, SelectItem, SelectTrigger, SelectValue } from '@/components/ui/select'
import { 
  Search, 
  Zap, 
  CheckCircle, 
=======
import { useState, useEffect } from "react";
import { useForm } from "react-hook-form";
import { zodResolver } from "@hookform/resolvers/zod";
import * as z from "zod";
import { Button } from "@/components/ui/button";
import { Input } from "@/components/ui/input";
import {
  Card,
  CardHeader,
  CardTitle,
  CardDescription,
  CardContent,
} from "@/components/ui/card";
import { Badge } from "@/components/ui/badge";
import { Progress } from "@/components/ui/progress";
import { Separator } from "@/components/ui/separator";
import { Alert, AlertDescription } from "@/components/ui/alert";
import {
  Form,
  FormControl,
  FormDescription,
  FormField,
  FormItem,
  FormLabel,
  FormMessage,
} from "@/components/ui/form";
import {
  Search,
  Globe,
  Building,
  Zap,
  CheckCircle,
>>>>>>> ca36993f
  AlertCircle,
  Activity,
  Brain,
  FileText,
  Loader2,
<<<<<<< HEAD
  Target,
  MessageCircle,
  Send,
  Bot,
  User,
  Lightbulb,
  Compass
} from 'lucide-react'
import DemoScenarios from './DemoScenarios'
import MarkdownRenderer from './MarkdownRenderer'
import CompetitiveDashboard from './CompetitiveDashboard'
import BentoAnalysisLayout from './BentoAnalysisLayout'
import DiscoveryResults from './DiscoveryResults'
import Footer from './Footer'

// Form validation schema
const formSchema = z.object({
  companyName: z.string().min(1, "Company name is required").max(100, "Company name too long"),
  companyUrl: z.string().url("Please enter a valid URL").optional().or(z.literal("")),
  niche: z.string().min(1, "Please select an analysis focus"),
})

type FormValues = z.infer<typeof formSchema>
=======
} from "lucide-react";
import DemoScenarios from "./DemoScenarios";
import MarkdownRenderer from "./MarkdownRenderer";
import CompetitiveDashboard from "./CompetitiveDashboard";

// Form validation schema
const formSchema = z.object({
  companyName: z
    .string()
    .min(1, "Company name is required")
    .max(100, "Company name too long"),
  companyUrl: z
    .string()
    .url("Please enter a valid URL")
    .optional()
    .or(z.literal("")),
});

type FormValues = z.infer<typeof formSchema>;
>>>>>>> ca36993f

interface StreamEvent {
  timestamp: string;
  type: string;
  step?: string;
  message?: string;
  tool_name?: string;
  tool_input?: any;
  data?: any;
}

interface AnalysisResult {
  competitor: string;
  website?: string;
  research_findings: string;
  strategic_analysis: string;
  final_report: string;
  metrics?: {
    competitive_metrics?: {
      threat_level?: number;
      market_position?: number;
      innovation?: number;
      financial_strength?: number;
      brand_recognition?: number;
    };
    swot_scores?: {
      strengths?: number;
      weaknesses?: number;
      opportunities?: number;
      threats?: number;
    };
  };
  timestamp: string;
  status: string;
  workflow: string;
}

const API_BASE_URL = "http://localhost:8000";

interface CompetitiveIntelligenceFormProps {
<<<<<<< HEAD
  initialCompany?: string
  initialUrl?: string
  initialNiche?: string
}

export default function CompetitiveIntelligenceForm({
  initialCompany = '',
  initialUrl = '',
  initialNiche = 'all'
}: CompetitiveIntelligenceFormProps = {}) {
  const [isAnalyzing, setIsAnalyzing] = useState(false)
  const [progress, setProgress] = useState(0)
  const [currentStep, setCurrentStep] = useState('')
  const [analysisResult, setAnalysisResult] = useState<AnalysisResult | null>(null)
  const [error, setError] = useState<string | null>(null)
  const [viewMode, setViewMode] = useState<'bento' | 'traditional'>('bento')
  const [mode, setMode] = useState<'analyze' | 'discover'>('analyze')
  const [chatMessages, setChatMessages] = useState<Array<{role: 'user' | 'assistant', content: string, timestamp: string}>>([])
  const [chatInput, setChatInput] = useState('')
  const [isChatLoading, setIsChatLoading] = useState(false)
  const [discoveryResult, setDiscoveryResult] = useState<{
    business_idea: string
    discovery_report: string
  } | null>(null)
=======
  initialCompany?: string;
  initialUrl?: string;
}

export default function CompetitiveIntelligenceForm({
  initialCompany = "",
  initialUrl = "",
}: CompetitiveIntelligenceFormProps = {}) {
  const [isAnalyzing, setIsAnalyzing] = useState(false);
  const [progress, setProgress] = useState(0);
  const [currentStep, setCurrentStep] = useState("");
  const [analysisResult, setAnalysisResult] = useState<AnalysisResult | null>(
    null
  );
  const [error, setError] = useState<string | null>(null);
>>>>>>> ca36993f

  const form = useForm<FormValues>({
    resolver: zodResolver(formSchema),
    defaultValues: {
      companyName: initialCompany,
      companyUrl: initialUrl,
      niche: initialNiche,
    },
  });

  // Auto-submit when initial values are provided
  useEffect(() => {
    if (initialCompany && !isAnalyzing && !analysisResult) {
      // Small delay to ensure form is fully initialized
      setTimeout(() => {
        analyzeCompetitor({
          companyName: initialCompany,
          companyUrl: initialUrl,
<<<<<<< HEAD
          niche: initialNiche,
        })
      }, 100)
=======
        });
      }, 100);
>>>>>>> ca36993f
    }
  }, [initialCompany, initialUrl, isAnalyzing, analysisResult]);

  const analyzeCompetitor = async (values: FormValues) => {
<<<<<<< HEAD
    setIsAnalyzing(true)
    setProgress(5) // Start with 5% instead of 0%
    setCurrentStep('Starting analysis...')
    setAnalysisResult(null)
    setError(null)
=======
    setIsAnalyzing(true);
    setProgress(0);
    setCurrentStep("Starting analysis...");
    setAnalysisResult(null);
    setError(null);
>>>>>>> ca36993f

    try {
      const response = await fetch(`${API_BASE_URL}/analyze/stream`, {
        method: "POST",
        headers: {
          "Content-Type": "application/json",
          Accept: "text/event-stream",
        },
        body: JSON.stringify({
          competitor_name: values.companyName,
          competitor_website: values.companyUrl || undefined,
          niche: values.niche,
          stream: true,
        }),
      });

      if (!response.ok) {
        throw new Error(`HTTP error! status: ${response.status}`);
      }

      const reader = response.body?.getReader();
      const decoder = new TextDecoder();

      if (!reader) {
        throw new Error("Failed to get response reader");
      }

      while (true) {
        const { done, value } = await reader.read();

        if (done) break;

        const chunk = decoder.decode(value);
        const lines = chunk.split("\n");

        for (const line of lines) {
          if (line.startsWith("data: ")) {
            try {
              const eventData: StreamEvent = JSON.parse(line.slice(6));

              // Update progress and current step based on event type
<<<<<<< HEAD
              if (eventData.type === 'status_update') {
                setCurrentStep(eventData.message || '')
                
                // More granular progress tracking
                if (eventData.step === 'start') {
                  setProgress(5)
                } else if (eventData.step === 'research_start') {
                  setProgress(15)
                } else if (eventData.step === 'research_complete') {
                  setProgress(40)
                } else if (eventData.step === 'analysis_start') {
                  setProgress(50)
                } else if (eventData.step === 'analysis_complete') {
                  setProgress(75)
                } else if (eventData.step === 'report_start') {
                  setProgress(85)
                } else if (eventData.step === 'complete') {
                  setProgress(100)
                } else if (eventData.step === 'cache_hit') {
                  setProgress(100) // Instant for cached results
                }
              } else if (eventData.type === 'tool_call') {
                // Show incremental progress during tool calls
                if (currentStep.includes('Researcher')) {
                  setProgress(prev => Math.min(prev + 2, 35)) // Gradually increase during research
                } else if (currentStep.includes('Analyst')) {
                  setProgress(prev => Math.min(prev + 3, 70)) // Gradually increase during analysis
                } else if (currentStep.includes('Writer')) {
                  setProgress(prev => Math.min(prev + 2, 95)) // Gradually increase during writing
=======
              if (eventData.type === "status_update") {
                setCurrentStep(eventData.message || "");

                if (eventData.step === "research_start") {
                  setProgress(10);
                } else if (eventData.step === "research_complete") {
                  setProgress(40);
                } else if (eventData.step === "analysis_start") {
                  setProgress(50);
                } else if (eventData.step === "analysis_complete") {
                  setProgress(80);
                } else if (eventData.step === "report_start") {
                  setProgress(85);
                } else if (eventData.step === "complete") {
                  setProgress(100);
>>>>>>> ca36993f
                }
              } else if (eventData.type === "complete") {
                setAnalysisResult(eventData.data as AnalysisResult);
                setCurrentStep("Analysis complete!");
                setProgress(100);
              } else if (eventData.type === "error") {
                throw new Error(eventData.message || "Analysis failed");
              }
            } catch (parseError) {
              console.warn("Failed to parse event:", parseError);
            }
          }
        }
      }
    } catch (err) {
      const errorMessage =
        err instanceof Error ? err.message : "An unexpected error occurred";
      setError(errorMessage);
      setCurrentStep("Analysis failed");
    } finally {
      setIsAnalyzing(false);
    }
  };

  const onSubmit = (values: FormValues) => {
    analyzeCompetitor(values);
  };

  const handleDemoScenario = (name: string, website: string) => {
<<<<<<< HEAD
    form.setValue('companyName', name)
    form.setValue('companyUrl', website)
    form.setValue('niche', 'all') // Default to comprehensive analysis for demo scenarios
  }

  const handleChatSubmit = async (e: React.FormEvent) => {
    e.preventDefault()
    if (!chatInput.trim() || isChatLoading) return

    const userMessage = {
      role: 'user' as const,
      content: chatInput.trim(),
      timestamp: new Date().toISOString()
    }

    setChatMessages(prev => [...prev, userMessage])
    setChatInput('')
    setIsChatLoading(true)

    try {
      const response = await fetch(`${API_BASE_URL}/discover/competitors/stream`, {
        method: 'POST',
        headers: {
          'Content-Type': 'application/json',
          'Accept': 'text/event-stream',
        },
        body: JSON.stringify({
          business_idea: userMessage.content,
          stream: true
        }),
      })

      if (!response.ok) {
        throw new Error(`HTTP error! status: ${response.status}`)
      }

      const reader = response.body?.getReader()
      const decoder = new TextDecoder()

      if (!reader) {
        throw new Error('Failed to get response reader')
      }

      // Add a placeholder assistant message that we'll update
      const placeholderMessage = {
        role: 'assistant' as const,
        content: '🔍 Searching for competitors across multiple platforms...',
        timestamp: new Date().toISOString()
      }
      setChatMessages(prev => [...prev, placeholderMessage])

      let discoveryContent = ''
      let lastMessageIndex = -1

      while (true) {
        const { done, value } = await reader.read()
        
        if (done) break

        const chunk = decoder.decode(value)
        const lines = chunk.split('\n')

        for (const line of lines) {
          if (line.startsWith('data: ')) {
            try {
              const eventData: StreamEvent = JSON.parse(line.slice(6))

              // Update the assistant message based on event type
              if (eventData.type === 'status_update') {
                setChatMessages(prev => {
                  const newMessages = [...prev]
                  if (newMessages.length > 0) {
                    newMessages[newMessages.length - 1] = {
                      ...newMessages[newMessages.length - 1],
                      content: eventData.message || 'Processing...'
                    }
                  }
                  return newMessages
                })
              } else if (eventData.type === 'complete') {
                // Final discovery results
                const discoveryData = eventData.data
                if (discoveryData?.discovery_report) {
                  // Set discovery result for the results component
                  setDiscoveryResult({
                    business_idea: discoveryData.business_idea,
                    discovery_report: discoveryData.discovery_report
                  })
                  
                  // Update chat with completion message
                  setChatMessages(prev => {
                    const newMessages = [...prev]
                    if (newMessages.length > 0) {
                      newMessages[newMessages.length - 1] = {
                        ...newMessages[newMessages.length - 1],
                        content: `✅ Discovery complete! Found potential competitors for your business idea. Check the results below to analyze specific competitors in detail.`
                      }
                    }
                    return newMessages
                  })
                }
                break
              } else if (eventData.type === 'error') {
                throw new Error(eventData.message || 'Discovery failed')
              }
            } catch (parseError) {
              console.warn('Failed to parse discovery event:', parseError)
            }
          }
        }
      }
    } catch (err) {
      const errorMessage = {
        role: 'assistant' as const,
        content: 'Sorry, I encountered an error while searching for competitors. Please try again.',
        timestamp: new Date().toISOString()
      }
      setChatMessages(prev => [...prev.slice(0, -1), errorMessage]) // Replace the last message
    } finally {
      setIsChatLoading(false)
    }
  }

  const resetChat = () => {
    setChatMessages([])
    setChatInput('')
    setAnalysisResult(null)
    setDiscoveryResult(null)
    setError(null)
  }

  const resetAnalyzer = () => {
    form.reset()
    setAnalysisResult(null)
    setDiscoveryResult(null)
    setError(null)
    setProgress(0)
    setCurrentStep('')
  }
=======
    form.setValue("companyName", name);
    form.setValue("companyUrl", website);
  };

  const resetForm = () => {
    form.reset();
    setAnalysisResult(null);
    setError(null);
    setProgress(0);
    setCurrentStep("");
  };
>>>>>>> ca36993f

  const handleAnalyzeCompetitorFromDiscovery = (name: string, website: string) => {
    // Switch to analyze mode and run analysis
    setMode('analyze')
    setDiscoveryResult(null) // Clear discovery results
    
    // Set form values and submit
    form.setValue('companyName', name)
    form.setValue('companyUrl', website)
    form.setValue('niche', 'all')
    
    // Submit the form
    analyzeCompetitor({
      companyName: name,
      companyUrl: website,
      niche: 'all'
    })
  }



  const getStepIcon = (step: string) => {
<<<<<<< HEAD
    if (step.includes('Researcher') || step.includes('Collecting data') || step.includes('Research complete')) {
      return <Brain className="h-4 w-4 text-blue-400" />
    }
    if (step.includes('Analyst') || step.includes('Processing') || step.includes('Analyzing') || step.includes('Extracting')) {
      return <Activity className="h-4 w-4 text-green-400" />
    }
    if (step.includes('Writer') || step.includes('Crafting') || step.includes('generating')) {
      return <FileText className="h-4 w-4 text-purple-400" />
    }
    if (step.includes('cached') || step.includes('Found cached')) {
      return <Target className="h-4 w-4 text-yellow-400" />
    }
    return <Zap className="h-4 w-4 text-gray-400" />
  }

  return (
    <div 
      className="min-h-screen"
      style={{ 
        backgroundColor: '#0a0a0a',
        fontFamily: 'Inter, sans-serif'
      }}
    >
      {/* Top Search Bar */}
      <div className="max-w-7xl mx-auto px-4 pt-8">
        <div className="text-center mb-8">
          <h1 className="text-4xl md:text-5xl font-bold mb-6" style={{ color: '#f9f9f9' }}>
            Competitive Intelligence
          </h1>
          
          {/* Mode Toggle */}
          <div className="flex justify-center mb-8">
            <div className="flex rounded-lg p-1" style={{ backgroundColor: '#1a1a1a', border: '1px solid #262626' }}>
              <button
                onClick={() => {
                  setMode('analyze')
                  resetChat()
                }}
                className={`px-6 py-3 text-sm font-medium rounded-md transition-all flex items-center space-x-2 ${
                  mode === 'analyze' 
                    ? 'text-black shadow-sm' 
                    : 'text-gray-400 hover:text-gray-200'
                }`}
                style={{ 
                  backgroundColor: mode === 'analyze' ? '#FACC15' : 'transparent'
                }}
              >
                <Search className="w-4 h-4" />
                <span>Analyze Competitor</span>
              </button>
              <button
                onClick={() => {
                  setMode('discover')
                  resetAnalyzer()
                }}
                className={`px-6 py-3 text-sm font-medium rounded-md transition-all flex items-center space-x-2 ${
                  mode === 'discover' 
                    ? 'text-black shadow-sm' 
                    : 'text-gray-400 hover:text-gray-200'
                }`}
                style={{ 
                  backgroundColor: mode === 'discover' ? '#FACC15' : 'transparent'
                }}
              >
                <Compass className="w-4 h-4" />
                <span>Discover Competitors</span>
              </button>
=======
    if (step.includes("Researcher")) return <Brain className="h-4 w-4" />;
    if (step.includes("Analyst")) return <Activity className="h-4 w-4" />;
    if (step.includes("Writer")) return <FileText className="h-4 w-4" />;
    return <Zap className="h-4 w-4" />;
  };

  return (
    <div className="min-h-screen" style={{ backgroundColor: "#0a0a0a" }}>
      <div className="max-w-4xl mx-auto space-y-8 p-4 pt-8">
        {/* Hero Section */}
        <div className="text-center space-y-6">
          <h1
            className="text-4xl md:text-5xl font-bold"
            style={{
              color: "#f9f9f9",
              fontFamily: "Inter, sans-serif",
              fontWeight: 700,
              letterSpacing: "tight",
            }}
          >
            Competitive Intelligence
          </h1>
          <p
            className="text-xl max-w-3xl mx-auto"
            style={{
              color: "#a1a1aa",
              fontFamily: "Inter, sans-serif",
              lineHeight: 1.4,
            }}
          >
            Get comprehensive competitive analysis powered by AI agents. Enter a
            company name and optional website to start your analysis.
          </p>
          <div
            className="flex items-center justify-center space-x-8 text-sm"
            style={{ color: "#a1a1aa" }}
          >
            <div className="flex items-center space-x-2">
              <Brain className="h-5 w-5" style={{ color: "#facc15" }} />
              <span>Researcher Agent</span>
            </div>
            <div className="flex items-center space-x-2">
              <Activity className="h-5 w-5" style={{ color: "#facc15" }} />
              <span>Analyst Agent</span>
            </div>
            <div className="flex items-center space-x-2">
              <FileText className="h-5 w-5" style={{ color: "#facc15" }} />
              <span>Writer Agent</span>
>>>>>>> ca36993f
            </div>
          </div>

          <p className="text-gray-400 max-w-2xl mx-auto">
            {mode === 'analyze' 
              ? 'Enter a specific company name to analyze their competitive position and strategy'
              : 'Describe your business idea and I\'ll help you discover potential competitors in your space'
            }
          </p>
        </div>

<<<<<<< HEAD
        {/* Conditional Interface */}
        {mode === 'analyze' ? (
          /* Search Bar Form */
          <Form {...form}>
            <form onSubmit={form.handleSubmit(onSubmit)} className="w-full max-w-4xl mx-auto mb-8">
              {/* Desktop Pill Search Bar */}
              <div 
                className="flex items-center rounded-full border shadow-lg overflow-hidden"
                style={{
                  backgroundColor: '#1a1a1a',
                  borderColor: '#262626',
                  boxShadow: '0 0 12px rgba(0,0,0,0.6)'
                }}
              >
              {/* Company Input */}
              <div className="flex-1 px-6 py-4">
                <FormField
                  control={form.control}
                  name="companyName"
                  render={({ field }) => (
                    <Input
                      placeholder="Enter company name…"
                      className="border-0 bg-transparent text-base focus:ring-0 focus:outline-none p-0 h-auto"
                      style={{
                        color: '#f9f9f9',
                        fontFamily: 'Inter, sans-serif'
                      }}
                      {...field}
                    />
                  )}
                />
              </div>

              {/* Divider */}
              <div 
                className="w-px h-8"
                style={{ backgroundColor: '#262626' }}
              />

              {/* URL Input */}
              <div className="flex-1 px-6 py-4">
                <FormField
                  control={form.control}
                  name="companyUrl"
                  render={({ field }) => (
                    <Input
                      placeholder="https://company.com (optional)"
                      className="border-0 bg-transparent text-base focus:ring-0 focus:outline-none p-0 h-auto"
                      style={{
                        color: '#f9f9f9',
                        fontFamily: 'Inter, sans-serif'
                      }}
                      {...field}
                    />
                  )}
                />
              </div>

              {/* Divider */}
              <div 
                className="w-px h-8"
                style={{ backgroundColor: '#262626' }}
              />

              {/* Analysis Focus Select */}
              <div className="flex-1 px-6 py-4">
                <FormField
                  control={form.control}
                  name="niche"
                  render={({ field }) => (
                    <Select onValueChange={field.onChange} defaultValue={field.value}>
                      <SelectTrigger 
                        className="border-0 bg-transparent text-base focus:ring-0 focus:outline-none p-0 h-auto"
                        style={{
                          color: '#f9f9f9',
                          fontFamily: 'Inter, sans-serif'
                        }}
                      >
                        <SelectValue placeholder="Analysis focus" />
                      </SelectTrigger>
                      <SelectContent 
                        className="shadow-lg"
                        style={{ 
                          backgroundColor: '#1a1a1a', 
                          borderColor: '#262626',
                          borderRadius: '12px',
                          boxShadow: '0 0 12px rgba(0,0,0,0.6)'
                        }}
                      >
                        <SelectItem value="all" className="text-white hover:bg-yellow-400/20 hover:text-yellow-400">All Departments</SelectItem>
                        <SelectItem value="it" className="text-white hover:bg-yellow-400/20 hover:text-yellow-400">IT & Technology</SelectItem>
                        <SelectItem value="sales" className="text-white hover:bg-yellow-400/20 hover:text-yellow-400">Sales & Business Development</SelectItem>
                        <SelectItem value="marketing" className="text-white hover:bg-yellow-400/20 hover:text-yellow-400">Marketing & Growth</SelectItem>
                        <SelectItem value="finance" className="text-white hover:bg-yellow-400/20 hover:text-yellow-400">Finance & Operations</SelectItem>
                        <SelectItem value="product" className="text-white hover:bg-yellow-400/20 hover:text-yellow-400">Product & Engineering</SelectItem>
                        <SelectItem value="hr" className="text-white hover:bg-yellow-400/20 hover:text-yellow-400">HR & People Operations</SelectItem>
                      </SelectContent>
                    </Select>
                  )}
                />
              </div>

              {/* Search Button */}
              <div className="p-2">
                  <Button
                    type="submit"
                    disabled={isAnalyzing}
                    className="w-12 h-12 rounded-full p-0 transition-all duration-200 disabled:opacity-50 hover:brightness-110 hover:scale-105"
                    style={{
                      backgroundColor: isAnalyzing ? '#6b7280' : '#facc15',
                      color: '#0a0a0a',
                      boxShadow: isAnalyzing ? '0 2px 8px rgba(107,114,128,0.4)' : '0 2px 8px rgba(250,204,21,0.4)'
                    }}
                  >
                    {isAnalyzing ? (
                      <Loader2 className="w-5 h-5 animate-spin" />
                    ) : (
                      <Search className="w-5 h-5" />
=======
        {/* Main Form Card */}
        <Card
          className="border-0 shadow-xl"
          style={{
            backgroundColor: "#1a1a1a",
            border: "1px solid #262626",
            borderRadius: "12px",
            boxShadow: "0 0 12px rgba(0,0,0,0.6)",
          }}
        >
          <CardHeader className="text-center">
            <CardTitle
              className="text-xl"
              style={{
                color: "#f9f9f9",
                fontFamily: "Inter, sans-serif",
                fontWeight: 700,
              }}
            >
              Start Analysis
            </CardTitle>
            <CardDescription
              style={{
                color: "#a1a1aa",
                fontFamily: "Inter, sans-serif",
              }}
            >
              Our multi-agent system will research, analyze, and generate a
              comprehensive competitive intelligence report
            </CardDescription>
          </CardHeader>
          <CardContent>
            <Form {...form}>
              <form
                onSubmit={form.handleSubmit(onSubmit)}
                className="space-y-6"
              >
                <div className="grid grid-cols-1 md:grid-cols-2 gap-6">
                  <FormField
                    control={form.control}
                    name="companyName"
                    render={({ field }) => (
                      <FormItem>
                        <FormLabel
                          className="flex items-center space-x-2"
                          style={{
                            color: "#f9f9f9",
                            fontFamily: "Inter, sans-serif",
                            fontWeight: 500,
                          }}
                        >
                          <Building
                            className="h-4 w-4"
                            style={{ color: "#facc15" }}
                          />
                          <span>Company Name</span>
                        </FormLabel>
                        <FormControl>
                          <Input
                            placeholder="e.g., Slack, Notion, Figma"
                            className="h-12"
                            style={{
                              backgroundColor: "#111111",
                              borderColor: "#262626",
                              color: "#f9f9f9",
                              fontFamily: "Inter, sans-serif",
                            }}
                            {...field}
                          />
                        </FormControl>
                        <FormDescription
                          style={{
                            color: "#a1a1aa",
                            fontFamily: "Inter, sans-serif",
                          }}
                        >
                          The name of the competitor you want to analyze
                        </FormDescription>
                        <FormMessage />
                      </FormItem>
                    )}
                  />

                  <FormField
                    control={form.control}
                    name="companyUrl"
                    render={({ field }) => (
                      <FormItem>
                        <FormLabel
                          className="flex items-center space-x-2"
                          style={{
                            color: "#f9f9f9",
                            fontFamily: "Inter, sans-serif",
                            fontWeight: 500,
                          }}
                        >
                          <Globe
                            className="h-4 w-4"
                            style={{ color: "#facc15" }}
                          />
                          <span>Company URL</span>
                          <Badge
                            variant="secondary"
                            className="text-xs"
                            style={{
                              backgroundColor: "#111111",
                              color: "#a1a1aa",
                              borderColor: "#262626",
                            }}
                          >
                            Optional
                          </Badge>
                        </FormLabel>
                        <FormControl>
                          <Input
                            placeholder="https://company.com"
                            className="h-12"
                            style={{
                              backgroundColor: "#111111",
                              borderColor: "#262626",
                              color: "#f9f9f9",
                              fontFamily: "Inter, sans-serif",
                            }}
                            {...field}
                          />
                        </FormControl>
                        <FormDescription
                          style={{
                            color: "#a1a1aa",
                            fontFamily: "Inter, sans-serif",
                          }}
                        >
                          Company website for more targeted analysis
                        </FormDescription>
                        <FormMessage />
                      </FormItem>
>>>>>>> ca36993f
                    )}
                  </Button>
              </div>
            </div>
          </form>
        </Form>
        ) : (
          /* Chatbot Interface */
          <div className="w-full max-w-4xl mx-auto mb-8">
            {/* Chat Container */}
            <div 
              className="rounded-xl border shadow-lg overflow-hidden"
              style={{
                backgroundColor: '#1a1a1a',
                borderColor: '#262626',
                boxShadow: '0 0 12px rgba(0,0,0,0.6)'
              }}
            >
              {/* Chat Header */}
              <div className="px-6 py-4 border-b" style={{ borderColor: '#262626' }}>
                <div className="flex items-center space-x-3">
                  <div className="w-10 h-10 rounded-full bg-gradient-to-r from-blue-500 to-purple-600 flex items-center justify-center">
                    <Bot className="w-5 h-5 text-white" />
                  </div>
                  <div>
                    <h3 className="font-semibold" style={{ color: '#f9f9f9' }}>Competitor Discovery Assistant</h3>
                    <p className="text-sm text-gray-400">Describe your business idea to find potential competitors</p>
                  </div>
                </div>
              </div>

<<<<<<< HEAD
              {/* Chat Messages */}
              <div className="h-96 overflow-y-auto p-6 space-y-4">
                {chatMessages.length === 0 ? (
                  <div className="text-center py-12">
                    <Lightbulb className="w-12 h-12 mx-auto text-yellow-400 mb-4" />
                    <h4 className="text-lg font-medium text-gray-200 mb-2">Ready to discover your competitors?</h4>
                    <p className="text-gray-400 max-w-md mx-auto">
                      Tell me about your business idea, product, or service and I'll help you identify potential competitors in your market.
                    </p>
                    <div className="mt-6 space-y-2 text-sm text-gray-500">
                      <p>Try something like:</p>
                      <div className="space-y-1">
                        <p>"I'm building a project management tool for remote teams"</p>
                        <p>"My startup is a food delivery app for healthy meals"</p>
                        <p>"I want to create an AI-powered customer service chatbot"</p>
                      </div>
                    </div>
                  </div>
                ) : (
                  chatMessages.map((message, index) => (
                    <div key={index} className={`flex ${message.role === 'user' ? 'justify-end' : 'justify-start'}`}>
                      <div className={`flex items-start space-x-3 max-w-[80%] ${message.role === 'user' ? 'flex-row-reverse space-x-reverse' : ''}`}>
                        <div className={`w-8 h-8 rounded-full flex items-center justify-center ${
                          message.role === 'user' 
                            ? 'bg-yellow-400' 
                            : 'bg-gradient-to-r from-blue-500 to-purple-600'
                        }`}>
                          {message.role === 'user' ? (
                            <User className="w-4 h-4 text-black" />
                          ) : (
                            <Bot className="w-4 h-4 text-white" />
                          )}
                        </div>
                        <div className={`rounded-lg px-4 py-3 ${
                          message.role === 'user' 
                            ? 'bg-yellow-400 text-black' 
                            : 'bg-gray-800 text-gray-200'
                        }`}>
                          <p className="text-sm">{message.content}</p>
                          <p className={`text-xs mt-1 ${
                            message.role === 'user' ? 'text-black/70' : 'text-gray-400'
                          }`}>
                            {new Date(message.timestamp).toLocaleTimeString()}
                          </p>
                        </div>
                      </div>
                    </div>
                  ))
                )}
                
                {isChatLoading && (
                  <div className="flex justify-start">
                    <div className="flex items-start space-x-3">
                      <div className="w-8 h-8 rounded-full bg-gradient-to-r from-blue-500 to-purple-600 flex items-center justify-center">
                        <Bot className="w-4 h-4 text-white" />
                      </div>
                      <div className="bg-gray-800 rounded-lg px-4 py-3">
                        <div className="flex items-center space-x-2">
                          <Loader2 className="w-4 h-4 animate-spin text-blue-400" />
                          <span className="text-sm text-gray-200">Searching for competitors...</span>
                        </div>
                      </div>
                    </div>
                  </div>
                )}
              </div>
=======
                <Button
                  type="submit"
                  className="w-full h-12 text-base font-medium transition-all duration-200 hover:brightness-110"
                  style={{
                    backgroundColor: "#facc15",
                    color: "#0a0a0a",
                    borderRadius: "9999px",
                    fontFamily: "Inter, sans-serif",
                    fontWeight: 600,
                  }}
                  disabled={isAnalyzing}
                >
                  {isAnalyzing ? (
                    <>
                      <Loader2 className="mr-2 h-4 w-4 animate-spin" />
                      Analyzing...
                    </>
                  ) : (
                    <>
                      <Search className="mr-2 h-4 w-4" />
                      Start Analysis
                    </>
                  )}
                </Button>
              </form>
            </Form>
          </CardContent>
        </Card>
>>>>>>> ca36993f

              {/* Chat Input */}
              <form onSubmit={handleChatSubmit} className="px-6 py-4 border-t" style={{ borderColor: '#262626' }}>
                <div className="flex items-center space-x-3">
                  <div className="flex-1">
                    <input
                      type="text"
                      value={chatInput}
                      onChange={(e) => setChatInput(e.target.value)}
                      placeholder="Describe your business idea..."
                      className="w-full px-4 py-3 rounded-lg border-0 focus:ring-2 focus:ring-yellow-400 focus:outline-none"
                      style={{
                        backgroundColor: '#111827',
                        color: '#f9f9f9',
                      }}
                      disabled={isChatLoading}
                    />
                  </div>
                  <Button
                    type="submit"
                    disabled={!chatInput.trim() || isChatLoading}
                    className="w-12 h-12 rounded-full p-0 transition-all duration-200 disabled:opacity-50 hover:brightness-110"
                    style={{
                      backgroundColor: (!chatInput.trim() || isChatLoading) ? '#6b7280' : '#facc15',
                      color: '#0a0a0a',
                      boxShadow: (!chatInput.trim() || isChatLoading) ? '0 2px 8px rgba(107,114,128,0.4)' : '0 2px 8px rgba(250,204,21,0.4)'
                    }}
                  >
                    {isChatLoading ? (
                      <Loader2 className="w-5 h-5 animate-spin" />
                    ) : (
                      <Send className="w-5 h-5" />
                    )}
                  </Button>
                </div>
              </form>
            </div>
          </div>
        )}
      </div>

<<<<<<< HEAD
      {/* Demo Scenarios - Only in Analyze Mode */}
      {mode === 'analyze' && !isAnalyzing && !analysisResult && (
        <div className="max-w-7xl mx-auto px-4">
          <DemoScenarios onSelectScenario={handleDemoScenario} />
        </div>
      )}

      {/* Discovery Results - Only in Discover Mode */}
      {mode === 'discover' && discoveryResult && !isChatLoading && (
        <DiscoveryResults 
          businessIdea={discoveryResult.business_idea}
          discoveryReport={discoveryResult.discovery_report}
          onAnalyzeCompetitor={handleAnalyzeCompetitorFromDiscovery}
        />
      )}

      {/* Progress and Status */}
      {isAnalyzing && (
        <div className="max-w-7xl mx-auto px-4 mb-8">
          <Card 
            className="border-0 shadow-lg"
            style={{
              backgroundColor: '#1a1a1a',
              borderColor: '#262626'
=======
        {/* Progress and Status */}
        {isAnalyzing && (
          <Card
            className="border-0 shadow-lg"
            style={{
              backgroundColor: "#1a1a1a",
              border: "1px solid #262626",
              borderRadius: "12px",
              boxShadow: "0 0 12px rgba(0,0,0,0.6)",
>>>>>>> ca36993f
            }}
          >
            <CardContent className="pt-6">
              <div className="space-y-4">
                <div className="flex items-center justify-between">
<<<<<<< HEAD
                  <div className="flex items-center space-x-3" style={{ color: '#f9f9f9' }}>
                    <div className="animate-pulse">
                      {getStepIcon(currentStep)}
                    </div>
                    <div className="flex flex-col">
                      <div className="flex items-center space-x-2">
                        <span className="font-medium text-sm">{currentStep}</span>
                        {(currentStep.includes('Researcher') || currentStep.includes('Collecting') || currentStep.includes('Research complete')) && (
                          <Badge className="bg-blue-500/20 text-blue-400 text-xs border-blue-400/30">Researcher</Badge>
                        )}
                        {(currentStep.includes('Analyst') || currentStep.includes('Processing') || currentStep.includes('Analyzing') || currentStep.includes('Extracting')) && (
                          <Badge className="bg-green-500/20 text-green-400 text-xs border-green-400/30">Analyst</Badge>
                        )}
                        {(currentStep.includes('Writer') || currentStep.includes('Crafting') || currentStep.includes('generating')) && (
                          <Badge className="bg-purple-500/20 text-purple-400 text-xs border-purple-400/30">Writer</Badge>
                        )}
                      </div>
                      <span className="text-xs text-gray-400 mt-1">
                        {progress < 15 ? 'Initializing multi-agent workflow...' :
                         progress < 40 ? 'Gathering competitive data from web sources...' :
                         progress < 75 ? 'Analyzing strategic position and metrics...' :
                         progress < 100 ? 'Generating executive report and recommendations...' :
                         'Analysis complete!'}
                      </span>
                    </div>
                  </div>
                  <div className="text-right">
                    <Badge 
                      variant="outline" 
                      className="border-yellow-400 text-yellow-400 bg-yellow-400/10 mb-1"
                    >
                      {progress}%
                    </Badge>
                    <div className="text-xs text-gray-400">
                      {progress === 100 ? 'Done' : 'Processing...'}
                    </div>
                  </div>
                </div>
                <div className="relative">
                  <div className="h-3 bg-gray-800 rounded-full overflow-hidden">
                    <div 
                      className="h-full bg-gradient-to-r from-yellow-400 to-yellow-500 transition-all duration-500 ease-out rounded-full"
                      style={{ width: `${progress}%` }}
                    />
                  </div>
                  {/* Progress milestones */}
                  <div className="flex justify-between mt-2 text-xs text-gray-500">
                    <span className={progress >= 15 ? 'text-yellow-400' : ''}>Research</span>
                    <span className={progress >= 50 ? 'text-yellow-400' : ''}>Analysis</span>
                    <span className={progress >= 85 ? 'text-yellow-400' : ''}>Report</span>
                    <span className={progress >= 100 ? 'text-yellow-400' : ''}>Complete</span>
                  </div>
=======
                  <div className="flex items-center space-x-2">
                    {getStepIcon(currentStep)}
                    <span
                      className="font-medium"
                      style={{
                        color: "#f9f9f9",
                        fontFamily: "Inter, sans-serif",
                      }}
                    >
                      {currentStep}
                    </span>
                  </div>
                  <Badge
                    variant="outline"
                    style={{
                      backgroundColor: "#111111",
                      color: "#facc15",
                      borderColor: "#262626",
                    }}
                  >
                    {progress}%
                  </Badge>
>>>>>>> ca36993f
                </div>
              </div>
            </CardContent>
          </Card>
<<<<<<< HEAD
        </div>
      )}

      {/* Error Display */}
      {error && (
        <div className="max-w-7xl mx-auto px-4 mb-8">
          <Alert 
            className="border-red-600 bg-red-900/20"
            style={{ borderColor: '#dc2626', backgroundColor: 'rgba(127, 29, 29, 0.2)' }}
          >
            <AlertCircle className="h-4 w-4 text-red-400" />
            <AlertDescription className="text-red-300">
              {error}
            </AlertDescription>
          </Alert>
        </div>
      )}

      {/* Results */}
      {analysisResult && (
        <div className="w-full">
          {/* Header with View Toggle */}
          <div className="max-w-7xl mx-auto px-4 mb-8">
            <div className="text-center mb-6">
              <div className="flex items-center justify-center space-x-2 mb-4">
                <CheckCircle className="h-6 w-6 text-green-400" />
                <h2 className="text-2xl font-bold" style={{ color: '#f9f9f9' }}>
                  Analysis Complete
                </h2>
              </div>
              <p className="text-gray-400">
                Competitive intelligence report for {analysisResult.competitor}
              </p>
            </div>
            
            {/* View Mode Toggle */}
            <div className="flex justify-center mb-6">
              <div className="flex rounded-lg p-1" style={{ backgroundColor: '#1a1a1a', border: '1px solid #262626' }}>
                <button
                  onClick={() => setViewMode('bento')}
                  className={`px-4 py-2 text-sm font-medium rounded-md transition-all ${
                    viewMode === 'bento' 
                      ? 'text-black shadow-sm' 
                      : 'text-gray-400 hover:text-gray-200'
                  }`}
                  style={{ 
                    backgroundColor: viewMode === 'bento' ? '#FACC15' : 'transparent'
                  }}
                >
                  🎯 Bento View
                </button>
                <button
                  onClick={() => setViewMode('traditional')}
                  className={`px-4 py-2 text-sm font-medium rounded-md transition-all ${
                    viewMode === 'traditional' 
                      ? 'text-black shadow-sm' 
                      : 'text-gray-400 hover:text-gray-200'
                  }`}
                  style={{ 
                    backgroundColor: viewMode === 'traditional' ? '#FACC15' : 'transparent'
                  }}
                >
                  📄 Traditional View
                </button>
=======
        )}

        {/* Error Display */}
        {error && (
          <Alert
            style={{
              backgroundColor: "#1a1a1a",
              border: "1px solid #262626",
              borderRadius: "12px",
            }}
          >
            <AlertCircle className="h-4 w-4" style={{ color: "#facc15" }} />
            <AlertDescription
              style={{
                color: "#f9f9f9",
                fontFamily: "Inter, sans-serif",
              }}
            >
              {error}
            </AlertDescription>
          </Alert>
        )}

        {/* Results */}
        {analysisResult && (
          <Card
            className="border-0 shadow-xl"
            style={{
              backgroundColor: "#1a1a1a",
              border: "1px solid #262626",
              borderRadius: "12px",
              boxShadow: "0 0 12px rgba(0,0,0,0.6)",
            }}
          >
            <CardHeader>
              <CardTitle
                className="text-xl flex items-center space-x-2"
                style={{
                  color: "#f9f9f9",
                  fontFamily: "Inter, sans-serif",
                  fontWeight: 700,
                }}
              >
                <CheckCircle className="h-6 w-6" style={{ color: "#facc15" }} />
                <span>Analysis Complete</span>
              </CardTitle>
              <CardDescription
                style={{
                  color: "#a1a1aa",
                  fontFamily: "Inter, sans-serif",
                }}
              >
                Competitive intelligence report for {analysisResult.competitor}
              </CardDescription>
            </CardHeader>
            <CardContent className="space-y-6">
              <div className="grid grid-cols-1 md:grid-cols-3 gap-4">
                <div
                  className="text-center p-4 rounded-lg"
                  style={{
                    backgroundColor: "#111111",
                    border: "1px solid #262626",
                    borderRadius: "12px",
                  }}
                >
                  <Brain
                    className="h-8 w-8 mx-auto mb-2"
                    style={{ color: "#facc15" }}
                  />
                  <div
                    className="font-medium"
                    style={{
                      color: "#f9f9f9",
                      fontFamily: "Inter, sans-serif",
                    }}
                  >
                    Research
                  </div>
                  <div
                    className="text-sm"
                    style={{
                      color: "#a1a1aa",
                      fontFamily: "Inter, sans-serif",
                    }}
                  >
                    Data Collection
                  </div>
                </div>
                <div
                  className="text-center p-4 rounded-lg"
                  style={{
                    backgroundColor: "#111111",
                    border: "1px solid #262626",
                    borderRadius: "12px",
                  }}
                >
                  <Activity
                    className="h-8 w-8 mx-auto mb-2"
                    style={{ color: "#facc15" }}
                  />
                  <div
                    className="font-medium"
                    style={{
                      color: "#f9f9f9",
                      fontFamily: "Inter, sans-serif",
                    }}
                  >
                    Analysis
                  </div>
                  <div
                    className="text-sm"
                    style={{
                      color: "#a1a1aa",
                      fontFamily: "Inter, sans-serif",
                    }}
                  >
                    Strategic Insights
                  </div>
                </div>
                <div
                  className="text-center p-4 rounded-lg"
                  style={{
                    backgroundColor: "#111111",
                    border: "1px solid #262626",
                    borderRadius: "12px",
                  }}
                >
                  <FileText
                    className="h-8 w-8 mx-auto mb-2"
                    style={{ color: "#facc15" }}
                  />
                  <div
                    className="font-medium"
                    style={{
                      color: "#f9f9f9",
                      fontFamily: "Inter, sans-serif",
                    }}
                  >
                    Report
                  </div>
                  <div
                    className="text-sm"
                    style={{
                      color: "#a1a1aa",
                      fontFamily: "Inter, sans-serif",
                    }}
                  >
                    Executive Summary
                  </div>
                </div>
>>>>>>> ca36993f
              </div>
            </div>
          </div>

<<<<<<< HEAD
          {/* Bento Layout */}
          {viewMode === 'bento' && (
            <BentoAnalysisLayout data={analysisResult} />
          )}

          {/* Traditional Layout */}
          {viewMode === 'traditional' && (
            <div className="max-w-7xl mx-auto px-4">

          {/* Main Two-Column Layout */}
          <div className="grid grid-cols-1 xl:grid-cols-12 gap-10 mb-12">
            {/* Left Side - Executive Report (7 columns) */}
            <div className="xl:col-span-7">
              <h3 className="text-xl font-semibold mb-6" style={{ color: '#f9f9f9' }}>
                Executive Report
              </h3>
              <div 
                className="p-8 rounded-xl border shadow-lg h-full min-h-[500px]"
                style={{
                  backgroundColor: '#1a1a1a',
                  borderColor: '#262626',
                  boxShadow: '0 0 12px rgba(0,0,0,0.6)'
                }}
              >
                <div style={{ color: '#f9f9f9', lineHeight: '1.7' }}>
                  <MarkdownRenderer content={analysisResult.final_report} />
                </div>
              </div>
            </div>

            {/* Right Side - Key Metrics & Analysis (5 columns) */}
            <div className="xl:col-span-5">
              <h3 className="text-xl font-semibold mb-6" style={{ color: '#f9f9f9' }}>
                Key Metrics & Analysis
              </h3>
              {analysisResult.metrics && (
                <div 
                  className="p-8 rounded-xl border shadow-lg h-full min-h-[500px]"
                  style={{
                    backgroundColor: '#1a1a1a',
                    borderColor: '#262626',
                    boxShadow: '0 0 12px rgba(0,0,0,0.6)'
                  }}
                >
                  <div className="h-full flex flex-col justify-center">
                    <CompetitiveDashboard 
                      data={{
                        competitor: analysisResult.competitor,
                        competitive_metrics: analysisResult.metrics.competitive_metrics,
                        swot_scores: analysisResult.metrics.swot_scores
                      }}
                    />
=======
              <Separator />

              <div className="space-y-6">
                {/* Dashboard Visualization */}
                {analysisResult.metrics && (
                  <CompetitiveDashboard
                    data={{
                      competitor: analysisResult.competitor,
                      competitive_metrics:
                        analysisResult.metrics.competitive_metrics,
                      swot_scores: analysisResult.metrics.swot_scores,
                    }}
                  />
                )}

                <div>
                  <h3
                    className="font-semibold text-lg mb-2"
                    style={{
                      color: "#f9f9f9",
                      fontFamily: "Inter, sans-serif",
                      fontWeight: 600,
                    }}
                  >
                    Executive Report
                  </h3>
                  <div
                    className="p-6 rounded-lg"
                    style={{
                      backgroundColor: "#111111",
                      border: "1px solid #262626",
                      borderRadius: "12px",
                    }}
                  >
                    <MarkdownRenderer content={analysisResult.final_report} />
>>>>>>> ca36993f
                  </div>
                </div>
              )}
            </div>
          </div>

<<<<<<< HEAD
          {/* Bottom Row - Research & Strategic Analysis */}
          <div className="grid grid-cols-1 xl:grid-cols-2 gap-10">
            {/* Research Findings */}
            <div>
              <h3 className="text-xl font-semibold mb-6" style={{ color: '#f9f9f9' }}>
                Research Findings
              </h3>
              <div 
                className="p-8 rounded-xl border shadow-lg min-h-[400px]"
                style={{
                  backgroundColor: '#1a1a1a',
                  borderColor: '#262626',
                  boxShadow: '0 0 12px rgba(0,0,0,0.6)'
                }}
              >
                <div style={{ color: '#f9f9f9', lineHeight: '1.7' }}>
                  <MarkdownRenderer content={analysisResult.research_findings} />
                </div>
=======
                <details className="group">
                  <summary
                    className="cursor-pointer font-medium flex items-center transition-colors duration-200 hover:brightness-110"
                    style={{
                      color: "#f9f9f9",
                      fontFamily: "Inter, sans-serif",
                    }}
                  >
                    <Brain
                      className="h-4 w-4 mr-2"
                      style={{ color: "#facc15" }}
                    />
                    View Research Findings
                  </summary>
                  <div
                    className="mt-2 p-6 rounded-lg"
                    style={{
                      backgroundColor: "#111111",
                      border: "1px solid #262626",
                      borderRadius: "12px",
                    }}
                  >
                    <MarkdownRenderer
                      content={analysisResult.research_findings}
                    />
                  </div>
                </details>

                <details className="group">
                  <summary
                    className="cursor-pointer font-medium flex items-center transition-colors duration-200 hover:brightness-110"
                    style={{
                      color: "#f9f9f9",
                      fontFamily: "Inter, sans-serif",
                    }}
                  >
                    <Activity
                      className="h-4 w-4 mr-2"
                      style={{ color: "#facc15" }}
                    />
                    View Strategic Analysis
                  </summary>
                  <div
                    className="mt-2 p-6 rounded-lg"
                    style={{
                      backgroundColor: "#111111",
                      border: "1px solid #262626",
                      borderRadius: "12px",
                    }}
                  >
                    <MarkdownRenderer
                      content={analysisResult.strategic_analysis}
                    />
                  </div>
                </details>
>>>>>>> ca36993f
              </div>
            </div>

<<<<<<< HEAD
            {/* Strategic Analysis */}
            <div>
              <h3 className="text-xl font-semibold mb-6" style={{ color: '#f9f9f9' }}>
                Strategic Analysis
              </h3>
              <div 
                className="p-8 rounded-xl border shadow-lg min-h-[400px]"
                style={{
                  backgroundColor: '#1a1a1a',
                  borderColor: '#262626',
                  boxShadow: '0 0 12px rgba(0,0,0,0.6)'
                }}
              >
                <div style={{ color: '#f9f9f9', lineHeight: '1.7' }}>
                  <MarkdownRenderer content={analysisResult.strategic_analysis} />
=======
              <div
                className="flex items-center justify-between text-sm pt-4 border-t"
                style={{
                  color: "#a1a1aa",
                  borderColor: "#262626",
                  fontFamily: "Inter, sans-serif",
                }}
              >
                <span>
                  Generated on{" "}
                  {new Date(analysisResult.timestamp).toLocaleDateString()}
                </span>
                <div className="flex items-center space-x-2">
                  <Button
                    variant="outline"
                    size="sm"
                    onClick={resetForm}
                    style={{
                      backgroundColor: "#1a1a1a",
                      color: "#f9f9f9",
                      borderColor: "#262626",
                      borderRadius: "6px",
                      fontFamily: "Inter, sans-serif",
                    }}
                  >
                    New Analysis
                  </Button>
                  <Badge
                    variant="outline"
                    style={{
                      backgroundColor: "#111111",
                      color: "#facc15",
                      borderColor: "#262626",
                    }}
                  >
                    {analysisResult.status}
                  </Badge>
>>>>>>> ca36993f
                </div>
              </div>
            </div>
          </div>

            </div>
          )}
        </div>
      )}

      {/* Footer */}
      <Footer />
    </div>
  );
}<|MERGE_RESOLUTION|>--- conflicted
+++ resolved
@@ -1,4 +1,3 @@
-<<<<<<< HEAD
 import { useState, useEffect } from 'react'
 import { useForm } from 'react-hook-form'
 import { zodResolver } from '@hookform/resolvers/zod'
@@ -17,46 +16,11 @@
   Search, 
   Zap, 
   CheckCircle, 
-=======
-import { useState, useEffect } from "react";
-import { useForm } from "react-hook-form";
-import { zodResolver } from "@hookform/resolvers/zod";
-import * as z from "zod";
-import { Button } from "@/components/ui/button";
-import { Input } from "@/components/ui/input";
-import {
-  Card,
-  CardHeader,
-  CardTitle,
-  CardDescription,
-  CardContent,
-} from "@/components/ui/card";
-import { Badge } from "@/components/ui/badge";
-import { Progress } from "@/components/ui/progress";
-import { Separator } from "@/components/ui/separator";
-import { Alert, AlertDescription } from "@/components/ui/alert";
-import {
-  Form,
-  FormControl,
-  FormDescription,
-  FormField,
-  FormItem,
-  FormLabel,
-  FormMessage,
-} from "@/components/ui/form";
-import {
-  Search,
-  Globe,
-  Building,
-  Zap,
-  CheckCircle,
->>>>>>> ca36993f
   AlertCircle,
   Activity,
   Brain,
   FileText,
   Loader2,
-<<<<<<< HEAD
   Target,
   MessageCircle,
   Send,
@@ -80,27 +44,6 @@
 })
 
 type FormValues = z.infer<typeof formSchema>
-=======
-} from "lucide-react";
-import DemoScenarios from "./DemoScenarios";
-import MarkdownRenderer from "./MarkdownRenderer";
-import CompetitiveDashboard from "./CompetitiveDashboard";
-
-// Form validation schema
-const formSchema = z.object({
-  companyName: z
-    .string()
-    .min(1, "Company name is required")
-    .max(100, "Company name too long"),
-  companyUrl: z
-    .string()
-    .url("Please enter a valid URL")
-    .optional()
-    .or(z.literal("")),
-});
-
-type FormValues = z.infer<typeof formSchema>;
->>>>>>> ca36993f
 
 interface StreamEvent {
   timestamp: string;
@@ -141,7 +84,6 @@
 const API_BASE_URL = "http://localhost:8000";
 
 interface CompetitiveIntelligenceFormProps {
-<<<<<<< HEAD
   initialCompany?: string
   initialUrl?: string
   initialNiche?: string
@@ -166,23 +108,6 @@
     business_idea: string
     discovery_report: string
   } | null>(null)
-=======
-  initialCompany?: string;
-  initialUrl?: string;
-}
-
-export default function CompetitiveIntelligenceForm({
-  initialCompany = "",
-  initialUrl = "",
-}: CompetitiveIntelligenceFormProps = {}) {
-  const [isAnalyzing, setIsAnalyzing] = useState(false);
-  const [progress, setProgress] = useState(0);
-  const [currentStep, setCurrentStep] = useState("");
-  const [analysisResult, setAnalysisResult] = useState<AnalysisResult | null>(
-    null
-  );
-  const [error, setError] = useState<string | null>(null);
->>>>>>> ca36993f
 
   const form = useForm<FormValues>({
     resolver: zodResolver(formSchema),
@@ -201,31 +126,18 @@
         analyzeCompetitor({
           companyName: initialCompany,
           companyUrl: initialUrl,
-<<<<<<< HEAD
           niche: initialNiche,
         })
       }, 100)
-=======
-        });
-      }, 100);
->>>>>>> ca36993f
     }
   }, [initialCompany, initialUrl, isAnalyzing, analysisResult]);
 
   const analyzeCompetitor = async (values: FormValues) => {
-<<<<<<< HEAD
     setIsAnalyzing(true)
     setProgress(5) // Start with 5% instead of 0%
     setCurrentStep('Starting analysis...')
     setAnalysisResult(null)
     setError(null)
-=======
-    setIsAnalyzing(true);
-    setProgress(0);
-    setCurrentStep("Starting analysis...");
-    setAnalysisResult(null);
-    setError(null);
->>>>>>> ca36993f
 
     try {
       const response = await fetch(`${API_BASE_URL}/analyze/stream`, {
@@ -267,7 +179,6 @@
               const eventData: StreamEvent = JSON.parse(line.slice(6));
 
               // Update progress and current step based on event type
-<<<<<<< HEAD
               if (eventData.type === 'status_update') {
                 setCurrentStep(eventData.message || '')
                 
@@ -297,23 +208,6 @@
                   setProgress(prev => Math.min(prev + 3, 70)) // Gradually increase during analysis
                 } else if (currentStep.includes('Writer')) {
                   setProgress(prev => Math.min(prev + 2, 95)) // Gradually increase during writing
-=======
-              if (eventData.type === "status_update") {
-                setCurrentStep(eventData.message || "");
-
-                if (eventData.step === "research_start") {
-                  setProgress(10);
-                } else if (eventData.step === "research_complete") {
-                  setProgress(40);
-                } else if (eventData.step === "analysis_start") {
-                  setProgress(50);
-                } else if (eventData.step === "analysis_complete") {
-                  setProgress(80);
-                } else if (eventData.step === "report_start") {
-                  setProgress(85);
-                } else if (eventData.step === "complete") {
-                  setProgress(100);
->>>>>>> ca36993f
                 }
               } else if (eventData.type === "complete") {
                 setAnalysisResult(eventData.data as AnalysisResult);
@@ -343,7 +237,6 @@
   };
 
   const handleDemoScenario = (name: string, website: string) => {
-<<<<<<< HEAD
     form.setValue('companyName', name)
     form.setValue('companyUrl', website)
     form.setValue('niche', 'all') // Default to comprehensive analysis for demo scenarios
@@ -483,19 +376,6 @@
     setProgress(0)
     setCurrentStep('')
   }
-=======
-    form.setValue("companyName", name);
-    form.setValue("companyUrl", website);
-  };
-
-  const resetForm = () => {
-    form.reset();
-    setAnalysisResult(null);
-    setError(null);
-    setProgress(0);
-    setCurrentStep("");
-  };
->>>>>>> ca36993f
 
   const handleAnalyzeCompetitorFromDiscovery = (name: string, website: string) => {
     // Switch to analyze mode and run analysis
@@ -518,7 +398,6 @@
 
 
   const getStepIcon = (step: string) => {
-<<<<<<< HEAD
     if (step.includes('Researcher') || step.includes('Collecting data') || step.includes('Research complete')) {
       return <Brain className="h-4 w-4 text-blue-400" />
     }
@@ -586,56 +465,6 @@
                 <Compass className="w-4 h-4" />
                 <span>Discover Competitors</span>
               </button>
-=======
-    if (step.includes("Researcher")) return <Brain className="h-4 w-4" />;
-    if (step.includes("Analyst")) return <Activity className="h-4 w-4" />;
-    if (step.includes("Writer")) return <FileText className="h-4 w-4" />;
-    return <Zap className="h-4 w-4" />;
-  };
-
-  return (
-    <div className="min-h-screen" style={{ backgroundColor: "#0a0a0a" }}>
-      <div className="max-w-4xl mx-auto space-y-8 p-4 pt-8">
-        {/* Hero Section */}
-        <div className="text-center space-y-6">
-          <h1
-            className="text-4xl md:text-5xl font-bold"
-            style={{
-              color: "#f9f9f9",
-              fontFamily: "Inter, sans-serif",
-              fontWeight: 700,
-              letterSpacing: "tight",
-            }}
-          >
-            Competitive Intelligence
-          </h1>
-          <p
-            className="text-xl max-w-3xl mx-auto"
-            style={{
-              color: "#a1a1aa",
-              fontFamily: "Inter, sans-serif",
-              lineHeight: 1.4,
-            }}
-          >
-            Get comprehensive competitive analysis powered by AI agents. Enter a
-            company name and optional website to start your analysis.
-          </p>
-          <div
-            className="flex items-center justify-center space-x-8 text-sm"
-            style={{ color: "#a1a1aa" }}
-          >
-            <div className="flex items-center space-x-2">
-              <Brain className="h-5 w-5" style={{ color: "#facc15" }} />
-              <span>Researcher Agent</span>
-            </div>
-            <div className="flex items-center space-x-2">
-              <Activity className="h-5 w-5" style={{ color: "#facc15" }} />
-              <span>Analyst Agent</span>
-            </div>
-            <div className="flex items-center space-x-2">
-              <FileText className="h-5 w-5" style={{ color: "#facc15" }} />
-              <span>Writer Agent</span>
->>>>>>> ca36993f
             </div>
           </div>
 
@@ -647,7 +476,6 @@
           </p>
         </div>
 
-<<<<<<< HEAD
         {/* Conditional Interface */}
         {mode === 'analyze' ? (
           /* Search Bar Form */
@@ -766,144 +594,6 @@
                       <Loader2 className="w-5 h-5 animate-spin" />
                     ) : (
                       <Search className="w-5 h-5" />
-=======
-        {/* Main Form Card */}
-        <Card
-          className="border-0 shadow-xl"
-          style={{
-            backgroundColor: "#1a1a1a",
-            border: "1px solid #262626",
-            borderRadius: "12px",
-            boxShadow: "0 0 12px rgba(0,0,0,0.6)",
-          }}
-        >
-          <CardHeader className="text-center">
-            <CardTitle
-              className="text-xl"
-              style={{
-                color: "#f9f9f9",
-                fontFamily: "Inter, sans-serif",
-                fontWeight: 700,
-              }}
-            >
-              Start Analysis
-            </CardTitle>
-            <CardDescription
-              style={{
-                color: "#a1a1aa",
-                fontFamily: "Inter, sans-serif",
-              }}
-            >
-              Our multi-agent system will research, analyze, and generate a
-              comprehensive competitive intelligence report
-            </CardDescription>
-          </CardHeader>
-          <CardContent>
-            <Form {...form}>
-              <form
-                onSubmit={form.handleSubmit(onSubmit)}
-                className="space-y-6"
-              >
-                <div className="grid grid-cols-1 md:grid-cols-2 gap-6">
-                  <FormField
-                    control={form.control}
-                    name="companyName"
-                    render={({ field }) => (
-                      <FormItem>
-                        <FormLabel
-                          className="flex items-center space-x-2"
-                          style={{
-                            color: "#f9f9f9",
-                            fontFamily: "Inter, sans-serif",
-                            fontWeight: 500,
-                          }}
-                        >
-                          <Building
-                            className="h-4 w-4"
-                            style={{ color: "#facc15" }}
-                          />
-                          <span>Company Name</span>
-                        </FormLabel>
-                        <FormControl>
-                          <Input
-                            placeholder="e.g., Slack, Notion, Figma"
-                            className="h-12"
-                            style={{
-                              backgroundColor: "#111111",
-                              borderColor: "#262626",
-                              color: "#f9f9f9",
-                              fontFamily: "Inter, sans-serif",
-                            }}
-                            {...field}
-                          />
-                        </FormControl>
-                        <FormDescription
-                          style={{
-                            color: "#a1a1aa",
-                            fontFamily: "Inter, sans-serif",
-                          }}
-                        >
-                          The name of the competitor you want to analyze
-                        </FormDescription>
-                        <FormMessage />
-                      </FormItem>
-                    )}
-                  />
-
-                  <FormField
-                    control={form.control}
-                    name="companyUrl"
-                    render={({ field }) => (
-                      <FormItem>
-                        <FormLabel
-                          className="flex items-center space-x-2"
-                          style={{
-                            color: "#f9f9f9",
-                            fontFamily: "Inter, sans-serif",
-                            fontWeight: 500,
-                          }}
-                        >
-                          <Globe
-                            className="h-4 w-4"
-                            style={{ color: "#facc15" }}
-                          />
-                          <span>Company URL</span>
-                          <Badge
-                            variant="secondary"
-                            className="text-xs"
-                            style={{
-                              backgroundColor: "#111111",
-                              color: "#a1a1aa",
-                              borderColor: "#262626",
-                            }}
-                          >
-                            Optional
-                          </Badge>
-                        </FormLabel>
-                        <FormControl>
-                          <Input
-                            placeholder="https://company.com"
-                            className="h-12"
-                            style={{
-                              backgroundColor: "#111111",
-                              borderColor: "#262626",
-                              color: "#f9f9f9",
-                              fontFamily: "Inter, sans-serif",
-                            }}
-                            {...field}
-                          />
-                        </FormControl>
-                        <FormDescription
-                          style={{
-                            color: "#a1a1aa",
-                            fontFamily: "Inter, sans-serif",
-                          }}
-                        >
-                          Company website for more targeted analysis
-                        </FormDescription>
-                        <FormMessage />
-                      </FormItem>
->>>>>>> ca36993f
                     )}
                   </Button>
               </div>
@@ -935,7 +625,6 @@
                 </div>
               </div>
 
-<<<<<<< HEAD
               {/* Chat Messages */}
               <div className="h-96 overflow-y-auto p-6 space-y-4">
                 {chatMessages.length === 0 ? (
@@ -1002,36 +691,6 @@
                   </div>
                 )}
               </div>
-=======
-                <Button
-                  type="submit"
-                  className="w-full h-12 text-base font-medium transition-all duration-200 hover:brightness-110"
-                  style={{
-                    backgroundColor: "#facc15",
-                    color: "#0a0a0a",
-                    borderRadius: "9999px",
-                    fontFamily: "Inter, sans-serif",
-                    fontWeight: 600,
-                  }}
-                  disabled={isAnalyzing}
-                >
-                  {isAnalyzing ? (
-                    <>
-                      <Loader2 className="mr-2 h-4 w-4 animate-spin" />
-                      Analyzing...
-                    </>
-                  ) : (
-                    <>
-                      <Search className="mr-2 h-4 w-4" />
-                      Start Analysis
-                    </>
-                  )}
-                </Button>
-              </form>
-            </Form>
-          </CardContent>
-        </Card>
->>>>>>> ca36993f
 
               {/* Chat Input */}
               <form onSubmit={handleChatSubmit} className="px-6 py-4 border-t" style={{ borderColor: '#262626' }}>
@@ -1073,7 +732,6 @@
         )}
       </div>
 
-<<<<<<< HEAD
       {/* Demo Scenarios - Only in Analyze Mode */}
       {mode === 'analyze' && !isAnalyzing && !analysisResult && (
         <div className="max-w-7xl mx-auto px-4">
@@ -1098,23 +756,11 @@
             style={{
               backgroundColor: '#1a1a1a',
               borderColor: '#262626'
-=======
-        {/* Progress and Status */}
-        {isAnalyzing && (
-          <Card
-            className="border-0 shadow-lg"
-            style={{
-              backgroundColor: "#1a1a1a",
-              border: "1px solid #262626",
-              borderRadius: "12px",
-              boxShadow: "0 0 12px rgba(0,0,0,0.6)",
->>>>>>> ca36993f
             }}
           >
             <CardContent className="pt-6">
               <div className="space-y-4">
                 <div className="flex items-center justify-between">
-<<<<<<< HEAD
                   <div className="flex items-center space-x-3" style={{ color: '#f9f9f9' }}>
                     <div className="animate-pulse">
                       {getStepIcon(currentStep)}
@@ -1167,35 +813,10 @@
                     <span className={progress >= 85 ? 'text-yellow-400' : ''}>Report</span>
                     <span className={progress >= 100 ? 'text-yellow-400' : ''}>Complete</span>
                   </div>
-=======
-                  <div className="flex items-center space-x-2">
-                    {getStepIcon(currentStep)}
-                    <span
-                      className="font-medium"
-                      style={{
-                        color: "#f9f9f9",
-                        fontFamily: "Inter, sans-serif",
-                      }}
-                    >
-                      {currentStep}
-                    </span>
-                  </div>
-                  <Badge
-                    variant="outline"
-                    style={{
-                      backgroundColor: "#111111",
-                      color: "#facc15",
-                      borderColor: "#262626",
-                    }}
-                  >
-                    {progress}%
-                  </Badge>
->>>>>>> ca36993f
                 </div>
               </div>
             </CardContent>
           </Card>
-<<<<<<< HEAD
         </div>
       )}
 
@@ -1260,163 +881,10 @@
                 >
                   📄 Traditional View
                 </button>
-=======
-        )}
-
-        {/* Error Display */}
-        {error && (
-          <Alert
-            style={{
-              backgroundColor: "#1a1a1a",
-              border: "1px solid #262626",
-              borderRadius: "12px",
-            }}
-          >
-            <AlertCircle className="h-4 w-4" style={{ color: "#facc15" }} />
-            <AlertDescription
-              style={{
-                color: "#f9f9f9",
-                fontFamily: "Inter, sans-serif",
-              }}
-            >
-              {error}
-            </AlertDescription>
-          </Alert>
-        )}
-
-        {/* Results */}
-        {analysisResult && (
-          <Card
-            className="border-0 shadow-xl"
-            style={{
-              backgroundColor: "#1a1a1a",
-              border: "1px solid #262626",
-              borderRadius: "12px",
-              boxShadow: "0 0 12px rgba(0,0,0,0.6)",
-            }}
-          >
-            <CardHeader>
-              <CardTitle
-                className="text-xl flex items-center space-x-2"
-                style={{
-                  color: "#f9f9f9",
-                  fontFamily: "Inter, sans-serif",
-                  fontWeight: 700,
-                }}
-              >
-                <CheckCircle className="h-6 w-6" style={{ color: "#facc15" }} />
-                <span>Analysis Complete</span>
-              </CardTitle>
-              <CardDescription
-                style={{
-                  color: "#a1a1aa",
-                  fontFamily: "Inter, sans-serif",
-                }}
-              >
-                Competitive intelligence report for {analysisResult.competitor}
-              </CardDescription>
-            </CardHeader>
-            <CardContent className="space-y-6">
-              <div className="grid grid-cols-1 md:grid-cols-3 gap-4">
-                <div
-                  className="text-center p-4 rounded-lg"
-                  style={{
-                    backgroundColor: "#111111",
-                    border: "1px solid #262626",
-                    borderRadius: "12px",
-                  }}
-                >
-                  <Brain
-                    className="h-8 w-8 mx-auto mb-2"
-                    style={{ color: "#facc15" }}
-                  />
-                  <div
-                    className="font-medium"
-                    style={{
-                      color: "#f9f9f9",
-                      fontFamily: "Inter, sans-serif",
-                    }}
-                  >
-                    Research
-                  </div>
-                  <div
-                    className="text-sm"
-                    style={{
-                      color: "#a1a1aa",
-                      fontFamily: "Inter, sans-serif",
-                    }}
-                  >
-                    Data Collection
-                  </div>
-                </div>
-                <div
-                  className="text-center p-4 rounded-lg"
-                  style={{
-                    backgroundColor: "#111111",
-                    border: "1px solid #262626",
-                    borderRadius: "12px",
-                  }}
-                >
-                  <Activity
-                    className="h-8 w-8 mx-auto mb-2"
-                    style={{ color: "#facc15" }}
-                  />
-                  <div
-                    className="font-medium"
-                    style={{
-                      color: "#f9f9f9",
-                      fontFamily: "Inter, sans-serif",
-                    }}
-                  >
-                    Analysis
-                  </div>
-                  <div
-                    className="text-sm"
-                    style={{
-                      color: "#a1a1aa",
-                      fontFamily: "Inter, sans-serif",
-                    }}
-                  >
-                    Strategic Insights
-                  </div>
-                </div>
-                <div
-                  className="text-center p-4 rounded-lg"
-                  style={{
-                    backgroundColor: "#111111",
-                    border: "1px solid #262626",
-                    borderRadius: "12px",
-                  }}
-                >
-                  <FileText
-                    className="h-8 w-8 mx-auto mb-2"
-                    style={{ color: "#facc15" }}
-                  />
-                  <div
-                    className="font-medium"
-                    style={{
-                      color: "#f9f9f9",
-                      fontFamily: "Inter, sans-serif",
-                    }}
-                  >
-                    Report
-                  </div>
-                  <div
-                    className="text-sm"
-                    style={{
-                      color: "#a1a1aa",
-                      fontFamily: "Inter, sans-serif",
-                    }}
-                  >
-                    Executive Summary
-                  </div>
-                </div>
->>>>>>> ca36993f
               </div>
             </div>
           </div>
 
-<<<<<<< HEAD
           {/* Bento Layout */}
           {viewMode === 'bento' && (
             <BentoAnalysisLayout data={analysisResult} />
@@ -1469,50 +937,12 @@
                         swot_scores: analysisResult.metrics.swot_scores
                       }}
                     />
-=======
-              <Separator />
-
-              <div className="space-y-6">
-                {/* Dashboard Visualization */}
-                {analysisResult.metrics && (
-                  <CompetitiveDashboard
-                    data={{
-                      competitor: analysisResult.competitor,
-                      competitive_metrics:
-                        analysisResult.metrics.competitive_metrics,
-                      swot_scores: analysisResult.metrics.swot_scores,
-                    }}
-                  />
-                )}
-
-                <div>
-                  <h3
-                    className="font-semibold text-lg mb-2"
-                    style={{
-                      color: "#f9f9f9",
-                      fontFamily: "Inter, sans-serif",
-                      fontWeight: 600,
-                    }}
-                  >
-                    Executive Report
-                  </h3>
-                  <div
-                    className="p-6 rounded-lg"
-                    style={{
-                      backgroundColor: "#111111",
-                      border: "1px solid #262626",
-                      borderRadius: "12px",
-                    }}
-                  >
-                    <MarkdownRenderer content={analysisResult.final_report} />
->>>>>>> ca36993f
                   </div>
                 </div>
               )}
             </div>
           </div>
 
-<<<<<<< HEAD
           {/* Bottom Row - Research & Strategic Analysis */}
           <div className="grid grid-cols-1 xl:grid-cols-2 gap-10">
             {/* Research Findings */}
@@ -1531,67 +961,9 @@
                 <div style={{ color: '#f9f9f9', lineHeight: '1.7' }}>
                   <MarkdownRenderer content={analysisResult.research_findings} />
                 </div>
-=======
-                <details className="group">
-                  <summary
-                    className="cursor-pointer font-medium flex items-center transition-colors duration-200 hover:brightness-110"
-                    style={{
-                      color: "#f9f9f9",
-                      fontFamily: "Inter, sans-serif",
-                    }}
-                  >
-                    <Brain
-                      className="h-4 w-4 mr-2"
-                      style={{ color: "#facc15" }}
-                    />
-                    View Research Findings
-                  </summary>
-                  <div
-                    className="mt-2 p-6 rounded-lg"
-                    style={{
-                      backgroundColor: "#111111",
-                      border: "1px solid #262626",
-                      borderRadius: "12px",
-                    }}
-                  >
-                    <MarkdownRenderer
-                      content={analysisResult.research_findings}
-                    />
-                  </div>
-                </details>
-
-                <details className="group">
-                  <summary
-                    className="cursor-pointer font-medium flex items-center transition-colors duration-200 hover:brightness-110"
-                    style={{
-                      color: "#f9f9f9",
-                      fontFamily: "Inter, sans-serif",
-                    }}
-                  >
-                    <Activity
-                      className="h-4 w-4 mr-2"
-                      style={{ color: "#facc15" }}
-                    />
-                    View Strategic Analysis
-                  </summary>
-                  <div
-                    className="mt-2 p-6 rounded-lg"
-                    style={{
-                      backgroundColor: "#111111",
-                      border: "1px solid #262626",
-                      borderRadius: "12px",
-                    }}
-                  >
-                    <MarkdownRenderer
-                      content={analysisResult.strategic_analysis}
-                    />
-                  </div>
-                </details>
->>>>>>> ca36993f
               </div>
             </div>
 
-<<<<<<< HEAD
             {/* Strategic Analysis */}
             <div>
               <h3 className="text-xl font-semibold mb-6" style={{ color: '#f9f9f9' }}>
@@ -1607,45 +979,6 @@
               >
                 <div style={{ color: '#f9f9f9', lineHeight: '1.7' }}>
                   <MarkdownRenderer content={analysisResult.strategic_analysis} />
-=======
-              <div
-                className="flex items-center justify-between text-sm pt-4 border-t"
-                style={{
-                  color: "#a1a1aa",
-                  borderColor: "#262626",
-                  fontFamily: "Inter, sans-serif",
-                }}
-              >
-                <span>
-                  Generated on{" "}
-                  {new Date(analysisResult.timestamp).toLocaleDateString()}
-                </span>
-                <div className="flex items-center space-x-2">
-                  <Button
-                    variant="outline"
-                    size="sm"
-                    onClick={resetForm}
-                    style={{
-                      backgroundColor: "#1a1a1a",
-                      color: "#f9f9f9",
-                      borderColor: "#262626",
-                      borderRadius: "6px",
-                      fontFamily: "Inter, sans-serif",
-                    }}
-                  >
-                    New Analysis
-                  </Button>
-                  <Badge
-                    variant="outline"
-                    style={{
-                      backgroundColor: "#111111",
-                      color: "#facc15",
-                      borderColor: "#262626",
-                    }}
-                  >
-                    {analysisResult.status}
-                  </Badge>
->>>>>>> ca36993f
                 </div>
               </div>
             </div>
